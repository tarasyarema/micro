--- conflicted
+++ resolved
@@ -226,11 +226,7 @@
 // Run runs a shell command in the background
 func Run(args []string) {
 	// Run a shell command in the background (openTerm is false)
-<<<<<<< HEAD
-	HandleShellCommand(strings.Join(args, " "), false, true)
-=======
-	HandleShellCommand(JoinCommandArgs(args...), false)
->>>>>>> 27d2ebfb
+	HandleShellCommand(JoinCommandArgs(args...), false, true)
 }
 
 // Quit closes the main view
@@ -347,13 +343,8 @@
 // HandleShellCommand runs the shell command
 // The openTerm argument specifies whether a terminal should be opened (for viewing output
 // or interacting with stdin)
-<<<<<<< HEAD
 func HandleShellCommand(input string, openTerm bool, waitToFinish bool) string {
-	inputCmd := strings.Split(input, " ")[0]
-=======
-func HandleShellCommand(input string, openTerm bool) {
 	inputCmd := SplitCommandArgs(input)[0]
->>>>>>> 27d2ebfb
 	if !openTerm {
 		// Simply run the command in the background and notify the user when it's done
 		messenger.Message("Running...")
